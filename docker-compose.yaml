--- conflicted
+++ resolved
@@ -516,14 +516,10 @@
   postgres-db-volume:
   postgres-mlflow-volume:
   postgres-grafana-volume:
-<<<<<<< HEAD
+  postgres-nyc-volume:
   s3-localstack-volume:
   prefectserver-volume:
   postgres-prefect-volume:
 
 networks:
-  backend-network:
-=======
-  postgres-nyc-volume:
-  s3-localstack-volume:
->>>>>>> c2bc5fff
+  backend-network: